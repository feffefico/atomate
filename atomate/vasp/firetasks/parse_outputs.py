--- conflicted
+++ resolved
@@ -4,7 +4,6 @@
 
 import json
 import os
-import itertools
 from collections import defaultdict
 from datetime import datetime
 
@@ -13,15 +12,10 @@
 from monty.json import MontyEncoder, jsanitize
 
 from fireworks import FiretaskBase, FWAction, explicit_serialize
-from fireworks.utilities.fw_serializers import DATETIME_HANDLER, recursive_dict
+from fireworks.utilities.fw_serializers import DATETIME_HANDLER
 
 from pymatgen import Structure
-<<<<<<< HEAD
-from pymatgen.analysis.elasticity.elastic import ElasticTensor, \
-        ElasticTensorExpansion, get_strain_state_dict
-=======
 from pymatgen.analysis.elasticity.elastic import ElasticTensor, ElasticTensorExpansion
->>>>>>> a2839332
 from pymatgen.analysis.elasticity.strain import Strain, Deformation
 from pymatgen.analysis.elasticity.stress import Stress
 from pymatgen.analysis.reaction_calculator import ComputedReaction
@@ -330,13 +324,6 @@
 
     def run_task(self, fw_spec):
         ref_struct = self['structure']
-<<<<<<< HEAD
-        d = {"analysis": {}, "initial_structure": self['structure'].as_dict()}
-
-        # Get optimized structure
-        calc_locs_opt = [cl for cl in fw_spec.get('calc_locs', [])
-                         if 'optimiz' in cl['name']]
-=======
         d = {
             "analysis": {},
             "initial_structure": self['structure'].as_dict()
@@ -344,7 +331,6 @@
 
         # Get optimized structure
         calc_locs_opt = [cl for cl in fw_spec.get('calc_locs', []) if 'optimiz' in cl['name']]
->>>>>>> a2839332
         if calc_locs_opt:
             optimize_loc = calc_locs_opt[-1]['path']
             logger.info("Parsing initial optimization directory: {}".format(optimize_loc))
@@ -353,12 +339,7 @@
             opt_struct = Structure.from_dict(optimize_doc["calcs_reversed"][0]["output"]["structure"])
             d.update({"optimized_structure": opt_struct.as_dict()})
             ref_struct = opt_struct
-<<<<<<< HEAD
-            eq_stress = -0.1*Stress(optimize_doc["calcs_reversed"][0]\
-                                         ["output"]["ionic_steps"][-1]["stress"])
-=======
             eq_stress = -0.1*Stress(optimize_doc["calcs_reversed"][0]["output"]["ionic_steps"][-1]["stress"])
->>>>>>> a2839332
         else:
             eq_stress = None
 
@@ -382,18 +363,12 @@
         pk_stresses = [stress.piola_kirchoff_2(deformation)
                        for stress, deformation in zip(stresses, deformations)]
 
-<<<<<<< HEAD
-        d['fitting_data'] = {'cauchy_stresses': stresses, 'eq_stress': eq_stress,
-                             'strains': strains, 'pk_stresses': pk_stresses,
-                             'deformations': deformations}
-=======
         d['fitting_data'] = {'cauchy_stresses': stresses,
                              'eq_stress': eq_stress,
                              'strains': strains,
                              'pk_stresses': pk_stresses,
                              'deformations': deformations
                              }
->>>>>>> a2839332
 
         logger.info("Analyzing stress/strain data")
         # TODO: @montoyjh: what if it's a cubic system? don't need 6. -computron
@@ -413,15 +388,6 @@
         elif method == 'pseudoinverse':
             result = ElasticTensor.from_pseudoinverse(strains, pk_stresses)
         elif method == 'independent':
-<<<<<<< HEAD
-            result = ElasticTensor.from_independent_strains(
-                    strains, pk_stresses, eq_stress=eq_stress)
-        else:
-            raise ValueError("Unsupported method, method must be finite_difference, "
-                             "pseudoinverse, or independent")
-        ieee = result.convert_to_ieee(ref_struct)
-        d.update({"elastic_tensor": {"raw": result.voigt, "ieee_format": ieee.voigt}})
-=======
             result = ElasticTensor.from_independent_strains(strains, pk_stresses, eq_stress=eq_stress)
         else:
             raise ValueError("Unsupported method, method must be finite_difference, "
@@ -434,7 +400,6 @@
                 "ieee_format": ieee.voigt
             }
         })
->>>>>>> a2839332
         if order == 2:
             d.update({"derived_properties": ieee.get_structure_property_dict(ref_struct)})
         else:
@@ -458,7 +423,6 @@
             db.collection.insert_one(d)
             logger.info("Elastic analysis complete.")
         
-<<<<<<< HEAD
         return FWAction()
 
 
@@ -522,8 +486,6 @@
             db.collection = db.db["surfaces"]
             db.collection.insert_one(doc)
             logger.info("Surface analysis complete.")
-=======
->>>>>>> a2839332
         return FWAction()
 
 
