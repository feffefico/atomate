# coding: utf-8

from __future__ import absolute_import, division, print_function, unicode_literals

"""
Defines standardized Fireworks that can be chained easily to perform various
sequences of VASP calculations.
"""

from fireworks import Firework

from pymatgen import Structure
from pymatgen.io.vasp.sets import MPRelaxSet, MITMDSet, MITRelaxSet, MPStaticSet, MPSOCSet

from atomate.common.firetasks.glue_tasks import PassCalcLocs
from atomate.vasp.firetasks.glue_tasks import CopyVaspOutputs, PassEpsilonTask, PassNormalmodesTask
from atomate.vasp.firetasks.neb_tasks import TransferNEBTask
from atomate.vasp.firetasks.parse_outputs import VaspToDbTask, BoltztrapToDBTask
from atomate.vasp.firetasks.run_calc import RunVaspCustodian, RunBoltztrap
from atomate.vasp.firetasks.write_inputs import WriteNormalmodeDisplacedPoscar, \
    WriteTransmutedStructureIOSet, WriteVaspFromIOSet, WriteVaspHSEBSFromPrev, \
    WriteVaspNSCFFromPrev, WriteVaspSOCFromPrev, WriteVaspStaticFromPrev
from atomate.vasp.firetasks.neb_tasks import WriteNEBFromImages, WriteNEBFromEndpoints


class OptimizeFW(Firework):
    def __init__(self, structure, name="structure optimization", vasp_input_set=None,
                 vasp_cmd="vasp",
                 override_default_vasp_params=None, ediffg=None, db_file=None,
                 force_gamma=True, parents=None, **kwargs):
        """
        Standard structure optimization Firework.

        Args:
            structure (Structure): Input structure.
            name (str): Name for the Firework.
            vasp_input_set (VaspInputSet): input set to use.
                Defaults to MPRelaxSet() if None.
            override_default_vasp_params (dict): If this is not None,
                these params are passed to the default vasp_input_set, i.e.,
                MPRelaxSet. This allows one to easily override some
                settings, e.g., user_incar_settings, etc.
            vasp_cmd (str): Command to run vasp.
            ediffg (float): Shortcut to set ediffg in certain jobs
            db_file (str): Path to file specifying db credentials.
            force_gamma (bool): Force gamma centered kpoint generation
            parents (Firework): Parents of this particular Firework.
                FW or list of FWS.
            \*\*kwargs: Other kwargs that are passed to Firework.__init__.
        """
        override_default_vasp_params = override_default_vasp_params or {}
        vasp_input_set = vasp_input_set or MPRelaxSet(structure, force_gamma=force_gamma,
                                                      **override_default_vasp_params)

        t = []
        t.append(WriteVaspFromIOSet(structure=structure, vasp_input_set=vasp_input_set))
        t.append(RunVaspCustodian(vasp_cmd=vasp_cmd, job_type="double_relaxation_run",
                                  max_force_threshold=0.25, ediffg=ediffg,
                                  auto_npar=">>auto_npar<<"))
        t.append(PassCalcLocs(name=name))
        t.append(VaspToDbTask(db_file=db_file, additional_fields={"task_label": name}))
        super(OptimizeFW, self).__init__(t, parents=parents, name="{}-{}".
                                         format(structure.composition.reduced_formula, name),
                                         **kwargs)


class StaticFW(Firework):
    def __init__(self, structure, name="static", vasp_input_set=None, vasp_cmd="vasp",
                 copy_vasp_outputs=True, db_file=None, parents=None, **kwargs):
        """
        Standard static calculation Firework.

        Args:
            structure (Structure): Input structure.
            name (str): Name for the Firework.
            vasp_input_set (VaspInputSet): input set to use (for jobs w/no parents)
                Defaults to MPStaticSet() if None.
            vasp_cmd (str): Command to run vasp.
            copy_vasp_outputs (bool): Whether to copy outputs from previous run. Defaults to True.
            db_file (str): Path to file specifying db credentials.
            parents (Firework): Parents of this particular Firework. FW or list of FWS.
            \*\*kwargs: Other kwargs that are passed to Firework.__init__.
        """
        t = []

        if parents:
            if copy_vasp_outputs:
                t.append(CopyVaspOutputs(calc_loc=True, contcar_to_poscar=True))
            t.append(WriteVaspStaticFromPrev(prev_calc_dir='.'))
        else:
            vasp_input_set = vasp_input_set or MPStaticSet(structure)
            t.append(WriteVaspFromIOSet(structure=structure, vasp_input_set=vasp_input_set))

        t.append(RunVaspCustodian(vasp_cmd=vasp_cmd, auto_npar=">>auto_npar<<"))
        t.append(PassCalcLocs(name=name))
        t.append(VaspToDbTask(db_file=db_file, additional_fields={"task_label": name}))
        super(StaticFW, self).__init__(t, parents=parents, name="{}-{}".format(
            structure.composition.reduced_formula, name), **kwargs)


class HSEBSFW(Firework):
<<<<<<< HEAD
    def __init__(self, structure, parents, mode="gap", name=None, vasp_cmd="vasp", 
                 db_file=None, kpoints_line_density=10, **kwargs):
=======
    def __init__(self, structure, parents, mode="gap", name=None, vasp_cmd="vasp", db_file=None,
                 **kwargs):
>>>>>>> d5125c0e
        """
        For getting a more accurate band gap or a full band structure with HSE - requires previous
        calculation that gives VBM/CBM info or the high-symmetry kpoints.

        Args:
            structure (Structure): Input structure.
            parents (Firework): Parents of this particular Firework. FW or list of FWS.
            mode (string): options:
                "line" to get a full band structure along symmetry lines or
                "gap" to get the energy at the CBM and VBM
            name (str): Name for the Firework.
            vasp_cmd (str): Command to run vasp.
            db_file (str): Path to file specifying db credentials.
            \*\*kwargs: Other kwargs that are passed to Firework.__init__.
        """
        if name == None:
            name = "{} {}".format("hse", mode)

        t = []
        t.append(CopyVaspOutputs(calc_loc=True, additional_files=["CHGCAR"]))
        t.append(WriteVaspHSEBSFromPrev(prev_calc_dir='.', mode=mode, 
                                        kpoints_line_density=kpoints_line_density))
        t.append(RunVaspCustodian(vasp_cmd=vasp_cmd))
        t.append(PassCalcLocs(name=name))
        t.append(VaspToDbTask(db_file=db_file, additional_fields={"task_label": name}))
        super(HSEBSFW, self).__init__(t, parents=parents, name="{}-{}".format(
            structure.composition.reduced_formula, name), **kwargs)


class NonSCFFW(Firework):
    def __init__(self, structure, name="nscf", mode="uniform", vasp_cmd="vasp",
                 copy_vasp_outputs=True, db_file=None, parents=None, **kwargs):
        """
        Standard NonSCF Calculation Firework supporting both
        uniform and line modes.

        Args:
            structure (Structure): Input structure.
            name (str): Name for the Firework.
            mode (str): uniform or line mode.
            vasp_cmd (str): Command to run vasp.
            copy_vasp_outputs (bool): Whether to copy outputs from previous
                run. Defaults to True.
            db_file (str): Path to file specifying db credentials.
            parents (Firework): Parents of this particular Firework.
                FW or list of FWS.
            \*\*kwargs: Other kwargs that are passed to Firework.__init__.
        """
        t = []
        if copy_vasp_outputs:
            t.append(CopyVaspOutputs(calc_loc=True, additional_files=["CHGCAR"]))
        mode = mode.lower()
        if mode == "uniform":
            t.append(
                WriteVaspNSCFFromPrev(prev_calc_dir=".", mode="uniform", reciprocal_density=1000))
        else:
            t.append(WriteVaspNSCFFromPrev(prev_calc_dir=".", mode="line", reciprocal_density=20))
        t.append(RunVaspCustodian(vasp_cmd=vasp_cmd, auto_npar=">>auto_npar<<"))
        t.append(PassCalcLocs(name=name))
        t.append(VaspToDbTask(db_file=db_file, additional_fields={"task_label": name + " " + mode},
                              parse_dos=(mode == "uniform"), bandstructure_mode=mode))
        super(NonSCFFW, self).__init__(t, parents=parents, name="%s-%s %s" % (
            structure.composition.reduced_formula, name, mode), **kwargs)


class LepsFW(Firework):
    def __init__(self, structure, name="static dielectric", vasp_cmd="vasp", copy_vasp_outputs=True,
                 db_file=None, parents=None, phonon=False, mode=None, displacement=None,
                 user_incar_settings=None, **kwargs):
        """
        Standard static calculation Firework for dielectric constants using DFPT.

        Args:
            structure (Structure): Input structure.
            name (str): Name for the Firework.
            vasp_cmd (str): Command to run vasp.
            copy_vasp_outputs (bool): Whether to copy outputs from previous
                run. Defaults to True.
            db_file (str): Path to file specifying db credentials.
            parents (Firework): Parents of this particular Firework.
                FW or list of FWS.
            phonon (bool): Whether or not to extract normal modes and pass it. This argument along
                with the mode and displacement arguments must be set for the calculation of
                dielectric constant in the Raman tensor workflow.
            mode (int): normal mode index.
            displacement (float): displacement along the normal mode in Angstroms.
            user_incar_settings (dict): Parameters in INCAR to override
            \*\*kwargs: Other kwargs that are passed to Firework.__init__.
        """
        user_incar_settings = user_incar_settings or {}
        t = []
        if parents:
            if copy_vasp_outputs:
                t.append(CopyVaspOutputs(calc_loc=True, additional_files=["CHGCAR"],
                                         contcar_to_poscar=True))
                t.append(WriteVaspStaticFromPrev(prev_calc_dir=".", lepsilon=True,
                                                 other_params={
                                                     'user_incar_settings': user_incar_settings}))
        else:
            vasp_input_set = MPStaticSet(structure, lepsilon=True,
                                         user_incar_settings=user_incar_settings)
            t.append(WriteVaspFromIOSet(structure=structure, vasp_input_set=vasp_input_set))

        if phonon:
            if mode is None and displacement is None:
                name = "{} {}".format("phonon", name)
                t.append(RunVaspCustodian(vasp_cmd=vasp_cmd))
            else:
                name = "raman_{}_{} {}".format(str(mode), str(displacement), name)
                t.extend([WriteNormalmodeDisplacedPoscar(mode=mode, displacement=displacement),
                          RunVaspCustodian(vasp_cmd=vasp_cmd),
                          PassEpsilonTask(mode=mode, displacement=displacement)])
            t.append(PassNormalmodesTask())
        else:
            t.append(RunVaspCustodian(vasp_cmd=vasp_cmd))

        t.extend([PassCalcLocs(name=name),
                  VaspToDbTask(db_file=db_file, additional_fields={"task_label": name})])

        super(LepsFW, self).__init__(t, parents=parents, name="{}-{}".format(
            structure.composition.reduced_formula, name), **kwargs)


class SOCFW(Firework):
    def __init__(self, structure, magmom, name="spinorbit coupling", saxis=(0, 0, 1),
                 vasp_cmd="vasp_ncl", copy_vasp_outputs=True, db_file=None, parents=None, **kwargs):
        """
        Firework for spin orbit coupling calculation.

        Args:
            structure (Structure): Input structure.
            name (str): Name for the Firework.
            vasp_cmd (str): Command to run vasp.
            copy_vasp_outputs (bool): Whether to copy outputs from previous
                run. Defaults to True.
            db_file (str): Path to file specifying db credentials.
            parents (Firework): Parents of this particular Firework.
                FW or list of FWS.
            \*\*kwargs: Other kwargs that are passed to Firework.__init__.
        """
        t = []

        if parents:
            if copy_vasp_outputs:
                t.append(CopyVaspOutputs(calc_loc=True, additional_files=["CHGCAR"],
                                         contcar_to_poscar=True))
            t.append(WriteVaspSOCFromPrev(prev_calc_dir=".", magmom=magmom, saxis=saxis))
        else:
            vasp_input_set = MPSOCSet(structure)
            t.append(WriteVaspFromIOSet(structure=structure, vasp_input_set=vasp_input_set))
        t.extend([RunVaspCustodian(vasp_cmd=vasp_cmd, auto_npar=">>auto_npar<<"),
                  PassCalcLocs(name=name),
                  VaspToDbTask(db_file=db_file, additional_fields={"task_label": name})])
        super(SOCFW, self).__init__(t, parents=parents, name="{}-{}".format(
            structure.composition.reduced_formula, name), **kwargs)


class TransmuterFW(Firework):
    def __init__(self, structure, transformations, transformation_params=None,
                 vasp_input_set=None, name="structure transmuter", vasp_cmd="vasp",
                 copy_vasp_outputs=True, db_file=None, parents=None,
                 override_default_vasp_params={},
                 **kwargs):
        """
        Apply the transformations to the input structure, write the input set corresponding
        to the transformed structure and run vasp on them.

        Args:
            structure (Structure): Input structure.
            transformations (list): list of names of transformation classes as defined in
                the modules in pymatgen.transformations.
                eg:  transformations=['DeformStructureTransformation', 'SupercellTransformation']
            transformation_params (list): list of dicts where each dict specify the input parameters to
                instantiate the transformation class in the transformations list.
            vasp_input_set (VaspInputSet): VASP input set, used to write the input set for the
                transmuted structure.
            name (string): Name for the Firework.
            vasp_cmd (string): Command to run vasp.
            copy_vasp_outputs (bool): Whether to copy outputs from previous run. Defaults to True.
            db_file (string): Path to file specifying db credentials.
            parents (Firework): Parents of this particular Firework. FW or list of FWS.
            override_default_vasp_params (dict): additional user input settings for vasp_input_set.
            \*\*kwargs: Other kwargs that are passed to Firework.__init__.
        """
        t = []

        vasp_input_set = vasp_input_set or MPStaticSet(structure, force_gamma=True,
                                                       **override_default_vasp_params)

        if parents:
            if copy_vasp_outputs:
                t.append(CopyVaspOutputs(calc_loc=True, contcar_to_poscar=True))
            t.append(
                WriteTransmutedStructureIOSet(structure=structure, transformations=transformations,
                                              transformation_params=transformation_params,
                                              vasp_input_set=vasp_input_set,
                                              override_default_vasp_params=override_default_vasp_params,
                                              prev_calc_dir="."))
        else:
            t.append(
                WriteTransmutedStructureIOSet(structure=structure, transformations=transformations,
                                              transformation_params=transformation_params,
                                              vasp_input_set=vasp_input_set,
                                              override_default_vasp_params=override_default_vasp_params))

        t.append(RunVaspCustodian(vasp_cmd=vasp_cmd))
        t.append(PassCalcLocs(name=name))
        t.append(VaspToDbTask(db_file=db_file,
                              additional_fields={
                                  "task_label": name,
                                  "transmuter": {"transformations": transformations,
                                                 "transformation_params": transformation_params}
                              }))
        super(TransmuterFW, self).__init__(t, parents=parents, name="{}-{}".format(
            structure.composition.reduced_formula, name), **kwargs)


class MDFW(Firework):
    def __init__(self, structure, start_temp, end_temp, nsteps, name="molecular dynamics run",
                 vasp_input_set=None, vasp_cmd="vasp", override_default_vasp_params=None,
                 wall_time=19200, db_file=None, parents=None, copy_vasp_outputs=True, **kwargs):
        """
        Standard firework for a single MD run.

        Args:
            structure (Structure): Input structure.
            start_temp (float): Start temperature of MD run.
            end_temp (float): End temperature of MD run.
            nsteps (int): Number of MD steps
            name (string): Name for the Firework.
            vasp_input_set (string): string name for the VASP input set (e.g.,
                "MITMDVaspInputSet").
            vasp_cmd (string): Command to run vasp.
            override_default_vasp_params (dict): If this is not None,
                these params are passed to the default vasp_input_set, i.e.,
                MITMDSet. This allows one to easily override some
                settings, e.g., user_incar_settings, etc. Particular to MD,
                one can control time_step and all other settings of the input set.
            wall_time (int): Total wall time in seconds.
            copy_vasp_outputs (bool): Whether to copy outputs from previous run. Defaults to True.
            db_file (string): Path to file specifying db credentials.
            parents (Firework): Parents of this particular Firework. FW or list of FWS.
            \*\*kwargs: Other kwargs that are passed to Firework.__init__.
        """
        override_default_vasp_params = override_default_vasp_params or {}
        vasp_input_set = vasp_input_set or MITMDSet(structure, start_temp=start_temp,
                                                    end_temp=end_temp,
                                                    nsteps=nsteps, **override_default_vasp_params)

        t = []
        if parents:
            if copy_vasp_outputs:
                t.append(CopyVaspOutputs(calc_loc=True, additional_files=["CHGCAR"],
                                         contcar_to_poscar=True))
        t.append(WriteVaspFromIOSet(structure=structure, vasp_input_set=vasp_input_set))
        t.append(RunVaspCustodian(vasp_cmd=vasp_cmd, gamma_vasp_cmd=">>gamma_vasp_cmd<<",
                                  handler_group="md", wall_time=wall_time))
        t.append(PassCalcLocs(name=name))
        t.append(VaspToDbTask(db_file=db_file,
                              additional_fields={"task_label": name}, defuse_unsuccessful=False))
        super(MDFW, self).__init__(t, parents=parents,
                                   name="{}-{}".format(structure.composition.reduced_formula, name),
                                   **kwargs)


class BoltztrapFW(Firework):
    def __init__(self, structure, name="boltztrap", db_file=None, parents=None, scissor=0.0,
                 soc=False, additional_fields=None, **kwargs):
        """
        Run Boltztrap

        Args:
            structure (Structure): - only used for setting name of FW
            name (str): name of this FW
            db_file (str): path to the db file
            parents (Firework): Parents of this particular Firework. FW or list of FWS.
            scissor (float): if scissor > 0, apply scissor on the band structure so that new
                band gap = scissor (in eV)
            soc (bool): whether the band structure is calculated with spin-orbit coupling
            additional_fields (dict): fields added to the document such as user-defined tags or name, ids, etc
            \*\*kwargs: Other kwargs that are passed to Firework.__init__.
        """
        additional_fields = additional_fields or {}
        t = [CopyVaspOutputs(calc_loc=True, contcar_to_poscar=True),
             RunBoltztrap(scissor=scissor, soc=soc),
             BoltztrapToDBTask(db_file=db_file, additional_fields=additional_fields),
             PassCalcLocs(name=name)]
        super(BoltztrapFW, self).__init__(t, parents=parents, name="{}-{}".format(
            structure.composition.reduced_formula, name), **kwargs)


class NEBRelaxationFW(Firework):
    """
    Relaxation Firework in NEB Workflow.

    Task 1) Read in a structure with "st_label" ("rlx", "ep0" or "ep1") and generates input sets.
    Task 2) Run VASP using Custodian
    Task 3) Update structure to spec
    Task 4) Pass CalcLocs named "{}_dir".format(st_label)
    """

    def __init__(self, spec, label, user_incar_settings=None,
                 user_kpoints_settings=None, additional_cust_args=None, **kwargs):
        """
        Args:
            spec (dict): Specification of the job to run.
            label (str): "parent", "ep0" or "ep1"
            vasp_input_set (VaspInputSet): Input set to use.
            user_kpoints_settings (dict): Additional KPOINTS settings.
            additional_cust_args (dict): Other kwargs that are passed to RunVaspCustodian.
            \*\*kwargs: Other kwargs that are passed to Firework.__init__.
        """
        # Get structure from spec
        assert label in ["parent", "ep0", "ep1"]
        if label == "parent":
            structure_dict = spec["parent"]
        else:  # label in ["ep0", "ep1"]
            index = int(label[-1])
            structure_dict = spec["eps"][index]
        structure = Structure.from_dict(structure_dict)

        user_incar_settings = user_incar_settings or {}
        user_kpoints_settings = user_kpoints_settings or {}
        additional_cust_args = additional_cust_args or {}

        # Task 1: Write input sets
        if label == 'parent':
            vasp_input_set = MITRelaxSet(structure, user_incar_settings=user_incar_settings,
                                         user_kpoints_settings=user_kpoints_settings)
        else:  # label == "ep0" or "ep1"
            from pymatgen_diffusion.neb.io import MVLCINEBEndPointSet

            vasp_input_set = MVLCINEBEndPointSet(structure, user_incar_settings=user_incar_settings,
                                                 user_kpoints_settings=user_kpoints_settings)

        write_ep_task = WriteVaspFromIOSet(structure=structure, output_dir=".",
                                           vasp_input_set=vasp_input_set)

        # Task 2: Run VASP using Custodian
        cust_args = {"job_type": "normal", "gzip_output": False, "handler_group": "no_handler"}
        cust_args.update(additional_cust_args)
        run_vasp = RunVaspCustodian(vasp_cmd=">>vasp_cmd<<",
                                    gamma_vasp_cmd=">>gamma_vasp_cmd<<",
                                    **cust_args)

        # Task 3, 4: Transfer and PassCalLocs
        tasks = [write_ep_task, run_vasp, TransferNEBTask(label=label),
                 PassCalcLocs(name=label)]
        super(NEBRelaxationFW, self).__init__(tasks, spec=spec, name=label, **kwargs)


class NEBFW(Firework):
    """
    CI-NEB Firework in NEB Workflow.

    Task 1) Read in image structures from spec and generates input sets.
            The group of structures are labeled with neb_label (1, 2...)
    Task 2) Run NEB VASP using Custodian
    Task 3) Update structure to spec
    Task 4) Pass CalcLocs named "neb_{}".format(neb_label)
    """

    def __init__(self, spec, neb_label, from_images=True, user_incar_settings=None,
                 user_kpoints_settings=None, additional_cust_args=None, **kwargs):
        """
        Args:
            spec (dict): Specification of the job to run.
            neb_label (str): "1", "2"..., label neb run.
            from_images (bool): Set True to initialize from image structures, False starting from
                relaxed endpoint structures.
            user_incar_settings (dict): Additional INCAR settings.
            user_kpoints_settings (dict): Additional KPOINTS settings.
            additional_cust_args (dict): Other kwargs that are passed to RunVaspCustodian.
            \*\*kwargs: Other kwargs that are passed to Firework.__init__.
        """
        assert neb_label.isdigit() and int(neb_label) >= 1
        label = "neb{}".format(neb_label)
        sort_tol = spec["sort_tol"]
        d_img = spec["d_img"]
        interpolation_type = spec["interpolation_type"]

        # Task 1: Write NEB input sets
        user_incar_settings = user_incar_settings or {}
        user_kpoints_settings = user_kpoints_settings or {}
        additional_cust_args = additional_cust_args or {}

        if from_images:
            write_neb_task = WriteNEBFromImages(neb_label=neb_label,
                                                user_incar_settings=user_incar_settings,
                                                user_kpoints_settings=user_kpoints_settings)

        else:  # from endpoints
            structures_dict = spec.get("eps")
            try:
                encpoints = [Structure.from_dict(s) for s in structures_dict]
            except:
                encpoints = structures_dict

            write_neb_task = WriteNEBFromEndpoints(endpoints=encpoints,
                                                   user_incar_settings=user_incar_settings,
                                                   user_kpoints_settings=user_kpoints_settings,
                                                   output_dir=".", sort_tol=sort_tol, d_img=d_img,
                                                   interpolation_type=interpolation_type)

        # Task 2: Run NEB using Custodian
        cust_args = {"job_type": "neb", "gzip_output": False, "handler_group": "no_handler"}
        cust_args.update(additional_cust_args)
        run_neb_task = RunVaspCustodian(vasp_cmd=">>vasp_cmd<<",
                                        gamma_vasp_cmd=">>gamma_vasp_cmd<<",
                                        **cust_args)

        # Task 3, 4: Transfer and PassCalLocs
        tasks = [write_neb_task, run_neb_task, TransferNEBTask(label=label),
                 PassCalcLocs(name=label)]

        super(NEBFW, self).__init__(tasks, spec=spec, name=label, **kwargs)<|MERGE_RESOLUTION|>--- conflicted
+++ resolved
@@ -99,13 +99,8 @@
 
 
 class HSEBSFW(Firework):
-<<<<<<< HEAD
-    def __init__(self, structure, parents, mode="gap", name=None, vasp_cmd="vasp", 
-                 db_file=None, kpoints_line_density=10, **kwargs):
-=======
     def __init__(self, structure, parents, mode="gap", name=None, vasp_cmd="vasp", db_file=None,
                  **kwargs):
->>>>>>> d5125c0e
         """
         For getting a more accurate band gap or a full band structure with HSE - requires previous
         calculation that gives VBM/CBM info or the high-symmetry kpoints.
