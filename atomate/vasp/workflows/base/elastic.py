--- conflicted
+++ resolved
@@ -5,14 +5,9 @@
 """
 This module defines the elastic workflow
 """
-import itertools
+
 import numpy as np
 
-<<<<<<< HEAD
-=======
-import numpy as np
-
->>>>>>> a2839332
 from pymatgen.analysis.elasticity.strain import Deformation, Strain
 from pymatgen.analysis.elasticity.tensors import symmetry_reduce, get_tkd_value
 from pymatgen.symmetry.analyzer import SpacegroupAnalyzer
@@ -32,16 +27,9 @@
 logger = get_logger(__name__)
 
 
-<<<<<<< HEAD
-def get_wf_elastic_constant(structure, strain_states=None, stencils=None,
-                            db_file=None, conventional=False, order=2, 
-                            vasp_input_set=None, analysis=True, sym_reduce=False,
-                            tag='elastic', copy_vasp_outputs=False, **kwargs):
-=======
 def get_wf_elastic_constant(structure, strain_states=None, stencils=None, db_file=None,
                             conventional=False, order=2, vasp_input_set=None, analysis=True,
                             sym_reduce=False, tag='elastic', copy_vasp_outputs=False, **kwargs):
->>>>>>> a2839332
     """
     Returns a workflow to calculate elastic constants.
 
@@ -73,12 +61,9 @@
             for each vasp run.
         analysis (bool): flag to indicate whether analysis task should be added
             and stresses and strains passed to that task
-<<<<<<< HEAD
-=======
         sym_reduce (bool): Whether or not to apply symmetry reductions
         tag (str):
         copy_vasp_outputs (bool): whether or not to copy previous vasp outputs.
->>>>>>> a2839332
         kwargs (keyword arguments): additional kwargs to be passed to get_wf_deformations
 
     Returns:
@@ -88,11 +73,7 @@
     if conventional:
         structure = SpacegroupAnalyzer(structure).get_conventional_standard_structure()
 
-<<<<<<< HEAD
-    uis_elastic = {"IBRION": 2, "NSW": 99, "ISIF": 2, "ISTART": 1}
-=======
     uis_elastic = {"IBRION": 2, "NSW": 99, "ISIF": 2, "ISTART": 1, "PREC": "High"}
->>>>>>> a2839332
     vis = vasp_input_set or MPStaticSet(structure, user_incar_settings=uis_elastic)
     strains = []
     if strain_states is None:
@@ -143,38 +124,7 @@
 
     return wf_elastic
 
-def get_default_strain_states(order=2):
-    """
-    Generates a list of "strain-states"
-    """
-    inds = [(i,) for i in range(6)]
-    if order > 2:
-        inds.extend([(0, i) for i in range(1, 5)] + [(1,2), (3,4), (3,5), (4,5)])
-        if order > 3:
-            raise ValueError("Standard deformations for tensors higher "
-                             "than rank 4 not yet determined")
-    strain_states = np.zeros((len(inds), 6))
-    for n, i in enumerate(inds):
-        np.put(strain_states[n], i, 1)
-    strain_states[:, 3:] *= 2
-    return strain_states.tolist()
 
-
-<<<<<<< HEAD
-if __name__ == "__main__":
-    from pymatgen.util.testing import PymatgenTest
-
-    structure = PymatgenTest.get_structure("Si")
-    #wf = get_wf_elastic_constant(structure)
-    try:
-        wf = get_wf_elastic_constant(structure, sym_reduce=True)
-        wf2 = get_wf_elastic_constant(structure, order=3, sym_reduce=False)
-    except:
-        import sys, pdb, traceback
-        type, value, tb = sys.exc_info()
-        traceback.print_exc()
-        pdb.post_mortem(tb)
-=======
 def get_default_strain_states(order=2):
     """
     Generates a list of "strain-states"
@@ -188,5 +138,4 @@
     for n, i in enumerate(inds):
         np.put(strain_states[n], i, 1)
     strain_states[:, 3:] *= 2
-    return strain_states.tolist()
->>>>>>> a2839332
+    return strain_states.tolist()