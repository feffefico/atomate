# coding: utf-8

from __future__ import division, print_function, unicode_literals, absolute_import

import os
import unittest

import numpy as np
from monty.serialization import loadfn

<<<<<<< HEAD
=======
from monty.serialization import loadfn

>>>>>>> a2839332
from fireworks import FWorker, Firework, Workflow
from fireworks.core.rocket_launcher import rapidfire

from atomate.vasp.powerups import use_fake_vasp, add_modify_incar
from atomate.vasp.workflows.base.elastic import get_wf_elastic_constant
<<<<<<< HEAD
from atomate.vasp.workflows.presets.core import wf_elastic_constant,\
        wf_elastic_constant_minimal, get_wf
=======
from atomate.vasp.workflows.presets.core import wf_elastic_constant, wf_elastic_constant_minimal, get_wf
>>>>>>> a2839332
from atomate.vasp.firetasks.parse_outputs import ElasticTensorToDb
from atomate.utils.testing import AtomateTest

from pymatgen.util.testing import PymatgenTest
from pymatgen.symmetry.analyzer import SpacegroupAnalyzer
<<<<<<< HEAD
from pymatgen.io.vasp.sets import MPRelaxSet
=======
>>>>>>> a2839332
from pymatgen import Structure

__author__ = 'Kiran Mathew, Joseph Montoya'
__email__ = 'montoyjh@lbl.gov'

module_dir = os.path.join(os.path.dirname(os.path.abspath(__file__)))
db_dir = os.path.join(module_dir, "..", "..", "..", "common", "test_files")
ref_dir = os.path.join(module_dir, "..", "..", "test_files")

DEBUG_MODE = False  # If true, retains the database and output dirs at the end of the test
VASP_CMD = None  # If None, runs a "fake" VASP. Otherwise, runs VASP with this command...


class TestElasticWorkflow(AtomateTest):

    def setUp(self):
        super(TestElasticWorkflow, self).setUp()
        self.tf_loc = os.path.join(ref_dir, 'elastic_wf')
        self.struct_si = PymatgenTest.get_structure("Si")
        self.struct_si = SpacegroupAnalyzer(self.struct_si).get_conventional_standard_structure()
        self.opt_struct = Structure.from_file(os.path.join(self.tf_loc, '1', 'inputs', 'POSCAR'))

        # Base WF
        self.base_wf = get_wf(self.struct_si, "optimize_only.yaml",
                              params=[{"db_file": ">>db_file<<"}])
        self.base_wf.append_wf(get_wf_elastic_constant(self.struct_si, db_file='>>db_file<<',
                                                       stencils=[[0.01]]*3 + [[0.03]]*3,
                                                       copy_vasp_outputs=True),
                               self.base_wf.leaf_fw_ids)
        self.base_wf_noopt = get_wf_elastic_constant(self.opt_struct, stencils=[[0.01]]*3 + [[0.03]]*3,
                                                     copy_vasp_outputs=False, sym_reduce=False,
                                                     db_file='>>db_file<<')
        ec_incar_update = {'incar_update': {'EDIFF': 1e-6, 'ENCUT': 700}}
        self.base_wf = add_modify_incar(self.base_wf, ec_incar_update)
        self.base_wf_noopt = add_modify_incar(self.base_wf_noopt, ec_incar_update)

        # Full preset WF
        self.preset_wf = wf_elastic_constant(self.struct_si)

        # Minimal WF
        self.minimal_wf = wf_elastic_constant_minimal(self.opt_struct)
        self.minimal_wf = add_modify_incar(self.minimal_wf, ec_incar_update)

        # TOEC WF (minimal)
        self.toec_wf = wf_elastic_constant_minimal(self.struct_si, order=3) 
        self.toec_wf = add_modify_incar(self.toec_wf, ec_incar_update)
        toec_data = loadfn(os.path.join(self.tf_loc, 'toec_data.json'))
        # Rather than run entire workflow, preload the spec to test the analysis
        toec_analysis = Firework([ElasticTensorToDb(structure=self.struct_si, order=3, 
                                                    db_file=">>db_file<<")], 
                                 spec={"deformation_tasks": toec_data['deformation_tasks']})
        self.toec_analysis = Workflow([toec_analysis])

    def _simulate_vasprun(self, wf):
        reference_dir = os.path.abspath(self.tf_loc)
        if len(wf.fws) > 6:
            si_ref_dirs = {"structure optimization": os.path.join(reference_dir, "1"),
                           "elastic deformation 0": os.path.join(reference_dir, "7"),
                           "elastic deformation 1": os.path.join(reference_dir, "6"),
                           "elastic deformation 2": os.path.join(reference_dir, "5"),
                           "elastic deformation 3": os.path.join(reference_dir, "4"),
                           "elastic deformation 4": os.path.join(reference_dir, "3"),
                           "elastic deformation 5": os.path.join(reference_dir, "2")}
        elif len(wf.fws) == 3:
            si_ref_dirs = {"elastic deformation 0": os.path.join(reference_dir, "7"),
                           "elastic deformation 1": os.path.join(reference_dir, "4")}
        return use_fake_vasp(wf, si_ref_dirs, params_to_check=["ENCUT"])

    def _check_run(self, d, mode):
        if mode not in ["structure optimization", "elastic deformation 0",
                        "elastic deformation 3", "elastic analysis", "toec analysis"]:
            raise ValueError("Invalid mode!")
<<<<<<< HEAD
        
=======

>>>>>>> a2839332
        if mode not in ["elastic analysis", "toec analysis"]:
            self.assertEqual(d["formula_pretty"], "Si")
            self.assertEqual(d["formula_anonymous"], "A")
            self.assertEqual(d["nelements"], 1)
            self.assertEqual(d["state"], "successful")
        
        if mode in ["structure optimization"]:
            self.assertAlmostEqual(d["calcs_reversed"][0]["output"]["structure"]["lattice"]["a"], 5.469, 2)
            self.assertAlmostEqual(d["output"]["energy_per_atom"], -5.423, 2)

        elif mode in ["elastic deformation 0"]:
            stress = np.diag([-14.716,-5.121, -5.121])
            np.testing.assert_allclose(stress,
                    d["calcs_reversed"][0]["output"]["ionic_steps"][-1]["stress"], rtol=1e-2)

        elif mode in ["elastic deformation 3"]:
            stress = d["calcs_reversed"][0]["output"]["ionic_steps"][-1]["stress"]
            self.assertAlmostEqual(stress[2][1], -45.035, places=1)

        elif mode in ["elastic analysis"]:
            c_ij = np.array(d['elastic_tensor']['ieee_format'])
            np.testing.assert_allclose([c_ij[0, 0], c_ij[0, 1], c_ij[3, 3]],
                                       [146.25, 52.26, 75.23], rtol=1e-2)
            self.assertAlmostEqual(d['derived_properties']['k_vrh'], 83.6, places=1)

        elif mode in ["toec analysis"]:
            c_ij = np.array(d['elastic_tensor']['ieee_format'][1])
            np.testing.assert_allclose([c_ij[0, 0, 0], c_ij[0, 0, 1], c_ij[0, 1, 2]],
                                       [-779.6, -432.5, -93.3], rtol=1e-1)

    def test_wf(self):
        self.base_wf = self._simulate_vasprun(self.base_wf)
        self.base_wf_noopt = self._simulate_vasprun(self.base_wf_noopt)
        self.minimal_wf = self._simulate_vasprun(self.minimal_wf)

        self.assertEqual(len(self.base_wf.fws), 8)
        self.assertEqual(len(self.base_wf_noopt.fws), 7)
        self.assertEqual(len(self.minimal_wf.fws), 3)
        self.assertEqual(len(self.toec_wf.fws), 17)
        self.assertEqual(len(self.preset_wf.fws), 26)

        # check vasp parameters for ionic relaxation
        defo_vis = [fw.tasks[1]['vasp_input_set'] 
                    for fw in self.base_wf.fws if "deform" in fw.name]
        assert all([vis.user_incar_settings['NSW'] == 99 for vis in defo_vis])
        assert all([vis.user_incar_settings['IBRION'] == 2 for vis in defo_vis])
        # check preset parameters
        defo_vis = [fw.tasks[2]['vasp_input_set'] 
                    for fw in self.preset_wf.fws if "deform" in fw.name]
        assert all([vis.user_incar_settings['ENCUT'] == 700 for vis in defo_vis])
        assert all([vis.user_kpoints_settings.get('grid_density') == 7000 
                    for vis in defo_vis])

        self.lp.add_wf(self.base_wf)
        self.lp.add_wf(self.base_wf_noopt)
        self.lp.add_wf(self.toec_analysis)

        rapidfire(self.lp, fworker=FWorker(env={"db_file": os.path.join(db_dir, "db.json")}))

        # check relaxation
        d = self.get_task_collection().find_one({"task_label": "structure optimization"})
        self._check_run(d, mode="structure optimization")
        # check two of the deformation calculations
        d = self.get_task_collection().find_one({"task_label": "elastic deformation 0"})
        self._check_run(d, mode="elastic deformation 0")
        
        d = self.get_task_collection().find_one({"task_label": "elastic deformation 3"})
        self._check_run(d, mode="elastic deformation 3")
        
        # check the final results
<<<<<<< HEAD
        d = self.get_task_collection(coll_name="elasticity").find_one({'order': 2})
=======
        d = self.get_task_collection(coll_name="elasticity").find_one(
                {'order': 2, "optimized_structure": {"$exists":True}})
>>>>>>> a2839332
        self._check_run(d, mode="elastic analysis")

        # check third-order results
        d = self.get_task_collection(coll_name="elasticity").find_one({'order': 3})
        self._check_run(d, mode="toec analysis")

        wf = self.lp.get_wf_by_fw_id(1)
        self.assertTrue(all([s == 'COMPLETED' for s in wf.fw_states.values()]))


if __name__ == "__main__":
    unittest.main()<|MERGE_RESOLUTION|>--- conflicted
+++ resolved
@@ -6,33 +6,20 @@
 import unittest
 
 import numpy as np
+
 from monty.serialization import loadfn
 
-<<<<<<< HEAD
-=======
-from monty.serialization import loadfn
-
->>>>>>> a2839332
 from fireworks import FWorker, Firework, Workflow
 from fireworks.core.rocket_launcher import rapidfire
 
 from atomate.vasp.powerups import use_fake_vasp, add_modify_incar
 from atomate.vasp.workflows.base.elastic import get_wf_elastic_constant
-<<<<<<< HEAD
-from atomate.vasp.workflows.presets.core import wf_elastic_constant,\
-        wf_elastic_constant_minimal, get_wf
-=======
 from atomate.vasp.workflows.presets.core import wf_elastic_constant, wf_elastic_constant_minimal, get_wf
->>>>>>> a2839332
 from atomate.vasp.firetasks.parse_outputs import ElasticTensorToDb
 from atomate.utils.testing import AtomateTest
 
 from pymatgen.util.testing import PymatgenTest
 from pymatgen.symmetry.analyzer import SpacegroupAnalyzer
-<<<<<<< HEAD
-from pymatgen.io.vasp.sets import MPRelaxSet
-=======
->>>>>>> a2839332
 from pymatgen import Structure
 
 __author__ = 'Kiran Mathew, Joseph Montoya'
@@ -105,11 +92,7 @@
         if mode not in ["structure optimization", "elastic deformation 0",
                         "elastic deformation 3", "elastic analysis", "toec analysis"]:
             raise ValueError("Invalid mode!")
-<<<<<<< HEAD
-        
-=======
 
->>>>>>> a2839332
         if mode not in ["elastic analysis", "toec analysis"]:
             self.assertEqual(d["formula_pretty"], "Si")
             self.assertEqual(d["formula_anonymous"], "A")
@@ -178,14 +161,10 @@
         
         d = self.get_task_collection().find_one({"task_label": "elastic deformation 3"})
         self._check_run(d, mode="elastic deformation 3")
-        
+
         # check the final results
-<<<<<<< HEAD
-        d = self.get_task_collection(coll_name="elasticity").find_one({'order': 2})
-=======
         d = self.get_task_collection(coll_name="elasticity").find_one(
                 {'order': 2, "optimized_structure": {"$exists":True}})
->>>>>>> a2839332
         self._check_run(d, mode="elastic analysis")
 
         # check third-order results
