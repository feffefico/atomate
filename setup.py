#!/usr/bin/env python

import os

from setuptools import setup, find_packages

module_dir = os.path.dirname(os.path.abspath(__file__))

if __name__ == "__main__":
    setup(
        name='atomate',
<<<<<<< HEAD
        version='0.5.1',
=======
        version='0.5.2',
>>>>>>> 3ba4b0ab
        description='atomate has implementations of FireWorks workflows for '
                    'Materials Science',
        long_description=open(os.path.join(module_dir, 'README.rst')).read(),
        url='https://github.com/hackingmaterials/atomate',
        author='Anubhav Jain, Kiran Mathew',
        author_email='anubhavster@gmail.com, kmathew@lbl.gov',
        license='modified BSD',
        packages=find_packages(),
        package_data={},
        zip_safe=False,
        install_requires=['FireWorks>=1.4.0', 'pymatgen>=2017.7.4',
                          'custodian>=1.1.0', 'pymatgen-db>=0.5.1',
                          'monty>=0.9.5', 'tqdm>=4.7.4', 'six',
                          'pymatgen-diffusion>=0.3.0'],
        extras_require={'rtransfer': ['paramiko>=1.15.0'],
                        'plotting': ['matplotlib>=1.5.2'],
                        'phonons': ['phonopy>=1.10.8']},
        classifiers=['Programming Language :: Python :: 2.7',
                     "Programming Language :: Python :: 3",
                     "Programming Language :: Python :: 3.6",
                     'Development Status :: 5 - Production/Stable',
                     'Intended Audience :: Science/Research',
                     'Intended Audience :: System Administrators',
                     'Intended Audience :: Information Technology',
                     'Operating System :: OS Independent',
                     'Topic :: Other/Nonlisted Topic',
                     'Topic :: Scientific/Engineering'],
        test_suite='nose.collector',
        tests_require=['nose'],
        scripts=[os.path.join('scripts', f) for f in os.listdir(os.path.join(module_dir, 'scripts'))]
    )<|MERGE_RESOLUTION|>--- conflicted
+++ resolved
@@ -9,11 +9,7 @@
 if __name__ == "__main__":
     setup(
         name='atomate',
-<<<<<<< HEAD
-        version='0.5.1',
-=======
         version='0.5.2',
->>>>>>> 3ba4b0ab
         description='atomate has implementations of FireWorks workflows for '
                     'Materials Science',
         long_description=open(os.path.join(module_dir, 'README.rst')).read(),
